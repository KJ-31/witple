--- conflicted
+++ resolved
@@ -265,12 +265,8 @@
           allItems.push(...recommendations.feed)
         }
 
-<<<<<<< HEAD
-        console.log('v2 API 응답 아이템 수:', allItems.length)
-        console.log('v2 API 응답 샘플 아이템:', allItems[0])
-=======
+
         // console.log('v2 API 응답 아이템 수:', allItems.length)
->>>>>>> 45f04d82
         transformedData = transformRecommendationsToSections(allItems, maxSections, maxItemsPerSection)
         console.log('변환된 섹션 데이터:', transformedData)
       } else {
