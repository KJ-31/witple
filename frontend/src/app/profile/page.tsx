'use client'

import { useState, useEffect, useCallback, useRef } from 'react'
import Link from 'next/link'
import { useRouter } from 'next/navigation'
<<<<<<< HEAD
import { signOut } from 'next-auth/react'
=======
import { useSession, signOut } from 'next-auth/react'
>>>>>>> 1d43ee98

interface TripCard {
  id: number
  title: string
  dates: string
  status: 'active' | 'completed' | 'planned'
  image?: string
}

interface Post {
  id: number
  user_id: string
  caption: string
  image_url: string
  location?: string
  likes_count: number
  comments_count: number
  created_at: string
}

interface SavedItem {
  id: number
  type: 'restaurant' | 'accommodation' | 'attraction'
  title: string
  location: string
  rating: number
  image?: string
}

export default function ProfilePage() {
  const [activeTab, setActiveTab] = useState<'trips' | 'posts' | 'saved'>('trips')
  const [editTab, setEditTab] = useState<'basic' | 'travel'>('basic')
  const [isEditing, setIsEditing] = useState(false)
  const [posts, setPosts] = useState<Post[]>([])
  const [postsLoading, setPostsLoading] = useState(false)
  const [selectedImage, setSelectedImage] = useState<string | null>(null)
  const [isUploadingImage, setIsUploadingImage] = useState(false)
  const fileInputRef = useRef<HTMLInputElement>(null)
  
  // 기본 정보 폼 상태
  const [basicInfo, setBasicInfo] = useState({
    name: '',
    age: '',
    nationality: ''
  })
  const [isUpdatingBasicInfo, setIsUpdatingBasicInfo] = useState(false)
  
  // 여행 취향 폼 상태
  const [travelPreferences, setTravelPreferences] = useState({
    persona: '',
    priority: '',
    accommodation: '',
    exploration: ''
  })
  const [isUpdatingPreferences, setIsUpdatingPreferences] = useState(false)
  
  // 사용자 프로필 데이터 상태
  const [userProfile, setUserProfile] = useState<any>(null)
  const [isLoadingProfile, setIsLoadingProfile] = useState(false)
  
  const router = useRouter()
  const { data: session, status } = useSession()

  // 사용자 프로필 정보 가져오기
  const fetchUserProfile = useCallback(async () => {
    if (!session) {
      console.log('fetchUserProfile: 세션 없음')
      return
    }
    
    console.log('=== fetchUserProfile 시작 ===')
    console.log('세션 상태:', session)
    console.log('백엔드 토큰:', (session as any)?.backendToken ? '있음' : '없음')
    
    setIsLoadingProfile(true)
    try {
      const headers: any = {
        'Content-Type': 'application/json',
      }

      if ((session as any)?.backendToken) {
        headers['Authorization'] = `Bearer ${(session as any).backendToken}`
        console.log('Authorization 헤더 추가됨')
      } else {
        console.log('경고: backendToken이 없음')
      }

      console.log('요청 헤더:', headers)

      const response = await fetch('/api/proxy/api/v1/profile/me', {
        headers: headers
      })
      
      console.log('응답 상태:', response.status)
      console.log('응답 OK:', response.ok)
      
      if (response.ok) {
        const profileData = await response.json()
        console.log('프로필 데이터:', profileData)
        setUserProfile(profileData)
      } else {
        const errorData = await response.json()
        console.error('프로필 정보 가져오기 실패:', errorData)
      }
    } catch (error) {
      console.error('프로필 정보 가져오기 오류:', error)
    } finally {
      setIsLoadingProfile(false)
      console.log('=== fetchUserProfile 완료 ===')
    }
  }, [session])

  // 사용자 게시글 가져오기
  const fetchUserPosts = useCallback(async () => {
    if (!session) return
    
    setPostsLoading(true)
    try {
      const response = await fetch('/api/proxy/api/v1/posts/', {
        headers: {
          'Content-Type': 'application/json',
        }
      })
      
      if (response.ok) {
        const data = await response.json()
        console.log('=== 사용자 게시글 필터링 디버그 ===')
        console.log('현재 세션 사용자 ID:', session.user?.id)
        console.log('현재 세션 사용자 이메일:', session.user?.email)
        console.log('전체 게시글 수:', data.posts?.length || 0)
        console.log('게시글 user_id 샘플:', data.posts?.[0]?.user_id)
        
        // 현재 사용자의 게시글만 필터링
        const userPosts = data.posts.filter((post: Post) => post.user_id === session.user?.id)
        console.log('필터링된 게시글 수:', userPosts.length)
        console.log('==============================')
        setPosts(userPosts)
      } else {
        console.error('게시글 가져오기 실패')
        setPosts([])
      }
    } catch (error) {
      console.error('게시글 가져오기 오류:', error)
      setPosts([])
    } finally {
      setPostsLoading(false)
    }
  }, [session])

  // 로그인하지 않은 사용자는 로그인 페이지로 리다이렉트
  useEffect(() => {
    if (status === 'unauthenticated') {
      router.push('/auth/login')
    }
  }, [status, router])

  // 세션이 있을 때 프로필 정보와 게시글 가져오기
  useEffect(() => {
    if (session) {
      fetchUserProfile()
      fetchUserPosts()
    }
  }, [session, fetchUserProfile, fetchUserPosts])

  // 세션에서 초기 폼 데이터 설정
  useEffect(() => {
    if (session?.user) {
      setBasicInfo({
        name: session.user.name || '',
        age: (session.user as any).age || '',
        nationality: (session.user as any).nationality || ''
      })
    }
  }, [session])

  // 로딩 중이면 로딩 화면 표시
  if (status === 'loading') {
    return (
      <div className="min-h-screen flex items-center justify-center bg-gray-900">
        <div className="text-center">
          <div className="animate-spin rounded-full h-32 w-32 border-b-2 border-blue-600 mx-auto"></div>
          <p className="mt-4 text-gray-400">프로필을 불러오는 중...</p>
        </div>
      </div>
    )
  }

  // 로그인하지 않은 경우 아무것도 렌더링하지 않음 (리다이렉트 처리됨)
  if (!session) {
    return null
  }

  // 이미지 파일 선택 핸들러
  const handleImageSelect = (event: React.ChangeEvent<HTMLInputElement>) => {
    const file = event.target.files?.[0]
    if (file) {
      const reader = new FileReader()
      reader.onload = (e) => {
        setSelectedImage(e.target?.result as string)
      }
      reader.readAsDataURL(file)
    }
  }

  // 프로필 이미지 업로드
  const handleProfileImageUpload = async () => {
    console.log('=== 프로필 이미지 업로드 시작 ===')
    
    if (!selectedImage || !session?.user?.id) {
      console.log('업로드 취소: 이미지 또는 세션 없음')
      alert('업로드 취소: 이미지 또는 세션 없음')
      return
    }

    setIsUploadingImage(true)
    try {
      const headers: any = {
        'Content-Type': 'application/json',
      }

      // 백엔드 토큰이 있으면 Authorization 헤더 추가
      if ((session as any)?.backendToken) {
        headers['Authorization'] = `Bearer ${(session as any).backendToken}`
        console.log('Authorization 헤더 추가됨')
      } else {
        console.log('경고: backendToken이 없음')
      }

      console.log('요청 헤더:', headers)
      console.log('이미지 데이터 길이:', selectedImage.length)

      const response = await fetch('/api/proxy/api/v1/profile/image', {
        method: 'PUT',
        headers: headers,
        body: JSON.stringify({
          image_data: selectedImage
        })
      })

      console.log('응답 상태:', response.status)
      console.log('응답 OK:', response.ok)

      if (!response.ok) {
        const errorData = await response.json()
        console.error('서버 에러 응답:', errorData)
        throw new Error(errorData.detail || '프로필 이미지 업로드 실패')
      }

      const result = await response.json()
      console.log('프로필 이미지 업데이트 성공:', result)
      
      alert('프로필 이미지가 업데이트되었습니다!')
      setSelectedImage(null)
      
      // 프로필 데이터 다시 가져오기 (페이지 새로고침 없이)
      await fetchUserProfile()
    } catch (error: any) {
      console.error('프로필 이미지 업데이트 오류:', error)
      alert(`이미지 업데이트에 실패했습니다: ${error.message}`)
    } finally {
      setIsUploadingImage(false)
      console.log('=== 프로필 이미지 업로드 종료 ===')
    }
  }

  // 기본 정보 업데이트
  const handleBasicInfoUpdate = async () => {
    setIsUpdatingBasicInfo(true)
    try {
      const headers: any = {
        'Content-Type': 'application/json',
      }

      if ((session as any)?.backendToken) {
        headers['Authorization'] = `Bearer ${(session as any).backendToken}`
      }

      const response = await fetch('/api/proxy/api/v1/profile/info', {
        method: 'PUT',
        headers: headers,
        body: JSON.stringify({
          name: basicInfo.name || null,
          age: basicInfo.age ? parseInt(basicInfo.age) : null,
          nationality: basicInfo.nationality || null
        })
      })

      if (!response.ok) {
        const errorData = await response.json()
        throw new Error(errorData.detail || '기본 정보 업데이트 실패')
      }

      const result = await response.json()
      console.log('기본 정보 업데이트 성공:', result)
      alert('기본 정보가 업데이트되었습니다!')
      
    } catch (error: any) {
      console.error('기본 정보 업데이트 오류:', error)
      alert(`기본 정보 업데이트에 실패했습니다: ${error.message}`)
    } finally {
      setIsUpdatingBasicInfo(false)
    }
  }

  // 여행 취향 업데이트
  const handleTravelPreferencesUpdate = async () => {
    setIsUpdatingPreferences(true)
    try {
      const headers: any = {
        'Content-Type': 'application/json',
      }

      if ((session as any)?.backendToken) {
        headers['Authorization'] = `Bearer ${(session as any).backendToken}`
      }

      const response = await fetch('/api/proxy/api/v1/profile/preferences', {
        method: 'PUT',
        headers: headers,
        body: JSON.stringify({
          persona: travelPreferences.persona || null,
          priority: travelPreferences.priority || null,
          accommodation: travelPreferences.accommodation || null,
          exploration: travelPreferences.exploration || null
        })
      })

      if (!response.ok) {
        const errorData = await response.json()
        throw new Error(errorData.detail || '여행 취향 업데이트 실패')
      }

      const result = await response.json()
      console.log('여행 취향 업데이트 성공:', result)
      alert('여행 취향이 업데이트되었습니다!')
      
    } catch (error: any) {
      console.error('여행 취향 업데이트 오류:', error)
      alert(`여행 취향 업데이트에 실패했습니다: ${error.message}`)
    } finally {
      setIsUpdatingPreferences(false)
    }
  }

  // 로그아웃 핸들러
  const handleLogout = async () => {
    try {
      await signOut({ 
        callbackUrl: '/', // 로그아웃 후 메인 페이지로 이동
        redirect: true 
      })
    } catch (error) {
      console.error('로그아웃 오류:', error)
    }
  }

  const handleLogout = async () => {
    await signOut({ callbackUrl: '/' })
  }

  // 목업 데이터
  const trips: TripCard[] = [
    {
      id: 1,
      title: '서울 시장 여행',
      dates: '2025.08.14(수) - 08.16(금)',
      status: 'active'
    },
    {
      id: 2,
      title: '전주 시장 여행',
      dates: '2025.03.03(월) - 03.04(화)',
      status: 'completed'
    },
    {
      id: 3,
      title: '부산 시장 여행',
      dates: '2024.07.02(화) - 07.04(목)',
      status: 'completed'
    },
    {
      id: 4,
      title: '강릉 시장 여행',
      dates: '2023.07.01(목) - 07.03(토)',
      status: 'completed'
    },
    {
      id: 5,
      title: '제주 시장 여행',
      dates: '2025.08.14(수) - 08.16(금)',
      status: 'planned'
    }
  ]


  const savedItems: SavedItem[] = [
    {
      id: 1,
      type: 'restaurant',
      title: '보영식당',
      location: '경기도 의정부시',
      rating: 4.5
    },
    {
      id: 2,
      type: 'accommodation',
      title: '제주 오션뷰 펜션',
      location: '제주특별자치도 제주시',
      rating: 4.8
    },
    {
      id: 3,
      type: 'attraction',
      title: '경복궁',
      location: '서울특별시 종로구',
      rating: 4.7
    },
    {
      id: 4,
      type: 'restaurant',
      title: '싸리골',
      location: '강원특별자치도 정선군',
      rating: 4.2
    }
  ]

  const getStatusColor = (status: string) => {
    switch (status) {
      case 'active': return 'bg-blue-500'
      case 'completed': return 'bg-gray-400'
      case 'planned': return 'bg-green-500'
      default: return 'bg-gray-400'
    }
  }

  const getStatusText = (status: string) => {
    switch (status) {
      case 'active': return '여행 중'
      case 'completed': return '완료됨'
      case 'planned': return '예정됨'
      default: return ''
    }
  }

  const renderTabContent = () => {
    switch (activeTab) {
      case 'trips':
        return (
          <div className="space-y-4">
            {trips.map((trip) => (
              <div
                key={trip.id}
                className={`relative p-4 rounded-2xl ${trip.status === 'active' ? 'bg-blue-500' : 'bg-gray-600'
                  } text-white`}
              >
                {trip.status === 'active' && (
                  <div className="absolute top-4 right-4">
                    <span className="bg-red-500 text-white px-2 py-1 rounded-full text-xs">
                      🚩
                    </span>
                  </div>
                )}
                <h3 className="text-lg font-semibold mb-2">{trip.title}</h3>
                <p className="text-sm opacity-90">{trip.dates}</p>
                <div className="mt-3 flex items-center space-x-2">
                  <span className={`w-2 h-2 rounded-full ${getStatusColor(trip.status)}`}></span>
                  <span className="text-xs">{getStatusText(trip.status)}</span>
                </div>
              </div>
            ))}
          </div>
        )

      case 'posts':
        if (postsLoading) {
          return (
            <div className="flex justify-center items-center py-8">
              <div className="animate-spin rounded-full h-8 w-8 border-b-2 border-blue-400"></div>
              <span className="ml-2 text-gray-400">게시글을 불러오는 중...</span>
            </div>
          )
        }

        if (posts.length === 0) {
          return (
            <div className="text-center py-8">
              <p className="text-gray-400">작성한 게시글이 없습니다.</p>
              <Link href="/feed/create">
                <button className="mt-4 px-6 py-2 bg-blue-500 text-white rounded-lg hover:bg-blue-600 transition-colors">
                  첫 게시글 작성하기
                </button>
              </Link>
            </div>
          )
        }

        return (
          <div className="space-y-4">
            {posts.map((post) => (
              <div key={post.id} className="bg-gray-800 p-4 rounded-2xl">
                {/* 이미지가 있으면 표시 */}
                {post.image_url && (
                  <div className="mb-3 rounded-lg overflow-hidden">
                    <img 
                      src={post.image_url} 
                      alt="Post image"
                      className="w-full h-48 object-cover"
                    />
                  </div>
                )}
                
                <p className="text-white text-base mb-3">{post.caption}</p>
                
                {/* 위치 정보가 있으면 표시 */}
                {post.location && (
                  <div className="flex items-center mb-2 text-sm text-gray-400">
                    <svg className="w-4 h-4 mr-1" fill="none" stroke="currentColor" viewBox="0 0 24 24">
                      <path strokeLinecap="round" strokeLinejoin="round" strokeWidth={2} d="M17.657 16.657L13.414 20.9a1.998 1.998 0 01-2.827 0l-4.244-4.243a8 8 0 1111.314 0z" />
                      <path strokeLinecap="round" strokeLinejoin="round" strokeWidth={2} d="M15 11a3 3 0 11-6 0 3 3 0 016 0z" />
                    </svg>
                    <span>{post.location}</span>
                  </div>
                )}
                
                <div className="flex items-center justify-between text-sm text-gray-400">
                  <span>{new Date(post.created_at).toLocaleDateString('ko-KR')}</span>
                  <div className="flex items-center space-x-4">
                    <div className="flex items-center space-x-1">
                      <span>❤️</span>
                      <span>{post.likes_count}</span>
                    </div>
                    <div className="flex items-center space-x-1">
                      <span>💬</span>
                      <span>{post.comments_count}</span>
                    </div>
                  </div>
                </div>
              </div>
            ))}
          </div>
        )

      case 'saved':
        return (
          <div className="space-y-4">
            {savedItems.map((item) => (
              <div key={item.id} className="bg-gray-800 p-4 rounded-2xl">
                <div className="flex items-start justify-between">
                  <div className="flex-1">
                    <div className="flex items-center space-x-2 mb-1">
                      <span className="text-xl">
                        {item.type === 'restaurant' ? '🍽️' :
                          item.type === 'accommodation' ? '🏨' : '🎯'}
                      </span>
                      <h3 className="text-white font-semibold">{item.title}</h3>
                    </div>
                    <p className="text-gray-300 text-sm mb-2">{item.location}</p>
                    <div className="flex items-center space-x-1">
                      <span className="text-yellow-400">⭐</span>
                      <span className="text-gray-300 text-sm">{item.rating}</span>
                    </div>
                  </div>
                  <button className="text-red-400 hover:text-red-300 transition-colors">
                    <span className="text-xl">❤️</span>
                  </button>
                </div>
              </div>
            ))}
          </div>
        )

      default:
        return null
    }
  }

  return (
    <div className="min-h-screen bg-gray-900 text-white">
      {/* Header */}
      <div className="relative p-4">
        <button
          onClick={() => router.back()}
          className="absolute left-4 top-4 text-blue-400 text-2xl"
        >
          ‹
        </button>
      </div>

      {/* Profile Section */}
      <div className="flex flex-col items-center px-4 pb-8">
        <div className="relative w-24 h-24 mb-4">
          <div className="w-full h-full rounded-full bg-gray-300 overflow-hidden">
            {selectedImage ? (
              <img
                src={selectedImage}
                alt="Selected Profile"
                className="w-full h-full object-cover"
              />
            ) : userProfile?.profile_image ? (
              <>
                <img
                  src={userProfile.profile_image}
                  alt="Profile"
                  className="w-full h-full object-cover"
                />
                {console.log('프로필 이미지 표시 중:', userProfile.profile_image)}
              </>
            ) : session.user?.image ? (
              <img
                src={session.user.image}
                alt="Profile"
                className="w-full h-full object-cover"
              />
            ) : (
              <div className="w-full h-full flex items-center justify-center bg-blue-500 text-white text-2xl font-bold">
                {(session.user?.name || session.user?.email || 'U')[0].toUpperCase()}
              </div>
            )}
          </div>
          
          {/* 카메라 아이콘 - 편집 모드일 때 오른쪽 하단에 표시 (프로필 사진 위에) */}
          {isEditing && (
            <button
              onClick={() => fileInputRef.current?.click()}
              className="absolute -bottom-1 -right-1 bg-blue-500 hover:bg-blue-600 text-white rounded-full p-2 transition-colors shadow-lg"
            >
              <svg className="w-4 h-4" fill="none" stroke="currentColor" viewBox="0 0 24 24">
                <path strokeLinecap="round" strokeLinejoin="round" strokeWidth={2} d="M3 9a2 2 0 012-2h.93a2 2 0 001.664-.89l.812-1.22A2 2 0 0110.07 4h3.86a2 2 0 011.664.89l.812 1.22A2 2 0 0018.07 7H19a2 2 0 012 2v9a2 2 0 01-2 2H5a2 2 0 01-2-2V9z" />
                <path strokeLinecap="round" strokeLinejoin="round" strokeWidth={2} d="M15 13a3 3 0 11-6 0 3 3 0 016 0z" />
              </svg>
            </button>
          )}
        </div>

        {/* 이미지 선택 후 업로드 버튼 - 편집 모드일 때만 표시 */}
        {selectedImage && isEditing && (
          <div className="flex space-x-2 mb-4">
            <button
              onClick={handleProfileImageUpload}
              disabled={isUploadingImage}
              className="px-4 py-2 bg-blue-500 text-white rounded-lg hover:bg-blue-600 disabled:opacity-50"
            >
              {isUploadingImage ? '업로드 중...' : '저장'}
            </button>
            <button
              onClick={() => setSelectedImage(null)}
              className="px-4 py-2 bg-gray-500 text-white rounded-lg hover:bg-gray-600"
            >
              취소
            </button>
          </div>
        )}

        {/* 숨겨진 파일 입력 */}
        <input
          ref={fileInputRef}
          type="file"
          accept="image/*"
          onChange={handleImageSelect}
          className="hidden"
        />

        <h1 className="text-2xl font-bold text-blue-400 mb-2">
          {session.user?.name || session.user?.email || '사용자'}
        </h1>

        <div className="flex items-center space-x-1 mb-6">
          <span className="text-green-400">🍃</span>
          <span className="text-green-400 font-semibold">555</span>
        </div>

<<<<<<< HEAD
        <div className="space-y-3">
          <Link href="/profile/edit">
            <button className="w-64 bg-gray-200 text-gray-800 py-3 rounded-2xl font-medium hover:bg-gray-100 transition-colors">
              Edit Profile
            </button>
          </Link>
          <button 
            onClick={handleLogout}
            className="w-64 bg-red-600 text-white py-3 rounded-2xl font-medium hover:bg-red-700 transition-colors"
          >
            로그아웃
          </button>
        </div>
=======
        {/* 편집 모드 토글 버튼 */}
        <button
          onClick={() => {
            setIsEditing(!isEditing)
            // 편집 모드 종료시 선택된 이미지 초기화
            if (isEditing) {
              setSelectedImage(null)
            }
          }}
          className="w-64 bg-gray-200 text-gray-800 py-3 rounded-2xl font-medium hover:bg-gray-100 transition-colors mb-4"
        >
          {isEditing ? '편집 완료' : '프로필 편집'}
        </button>

        {/* 기본정보/여행취향 탭 (편집 모드일 때만 표시) */}
        {isEditing && (
          <div className="w-full max-w-sm mb-6">
            <div className="flex space-x-2 bg-gray-800 p-1 rounded-xl">
              <button
                onClick={() => setEditTab('basic')}
                className={`flex-1 py-2 px-4 rounded-lg font-medium transition-colors ${
                  editTab === 'basic'
                    ? 'bg-blue-500 text-white'
                    : 'text-gray-300 hover:text-white'
                }`}
              >
                기본정보
              </button>
              <button
                onClick={() => setEditTab('travel')}
                className={`flex-1 py-2 px-4 rounded-lg font-medium transition-colors ${
                  editTab === 'travel'
                    ? 'bg-blue-500 text-white'
                    : 'text-gray-300 hover:text-white'
                }`}
              >
                여행취향
              </button>
            </div>
          </div>
        )}
>>>>>>> 1d43ee98
      </div>

      {/* 편집 모드 콘텐츠 */}
      {isEditing && (
        <div className="px-4 mb-8">
          {editTab === 'basic' ? (
            <div className="bg-gray-800 p-6 rounded-2xl">
              <h3 className="text-lg font-semibold text-white mb-4">기본정보</h3>
              <div className="space-y-4">
                <div>
                  <label className="block text-sm text-gray-400 mb-2">이름</label>
                  <input
                    type="text"
                    value={basicInfo.name}
                    onChange={(e) => setBasicInfo({...basicInfo, name: e.target.value})}
                    className="w-full p-3 bg-gray-700 border border-gray-600 rounded-lg text-white"
                    placeholder="이름을 입력하세요"
                  />
                </div>
                <div>
                  <label className="block text-sm text-gray-400 mb-2">이메일</label>
                  <input
                    type="email"
                    value={session.user?.email || ''}
                    className="w-full p-3 bg-gray-700 border border-gray-600 rounded-lg text-white"
                    placeholder="이메일을 입력하세요"
                    disabled
                  />
                </div>
                <div>
                  <label className="block text-sm text-gray-400 mb-2">나이</label>
                  <input
                    type="number"
                    value={basicInfo.age}
                    onChange={(e) => setBasicInfo({...basicInfo, age: e.target.value})}
                    className="w-full p-3 bg-gray-700 border border-gray-600 rounded-lg text-white"
                    placeholder="나이를 입력하세요"
                  />
                </div>
                <div>
                  <label className="block text-sm text-gray-400 mb-2">국적</label>
                  <input
                    type="text"
                    value={basicInfo.nationality}
                    onChange={(e) => setBasicInfo({...basicInfo, nationality: e.target.value})}
                    className="w-full p-3 bg-gray-700 border border-gray-600 rounded-lg text-white"
                    placeholder="국적을 입력하세요"
                  />
                </div>
                <button
                  onClick={handleBasicInfoUpdate}
                  disabled={isUpdatingBasicInfo}
                  className="w-full mt-6 bg-blue-500 text-white py-3 rounded-lg hover:bg-blue-600 disabled:opacity-50 transition-colors"
                >
                  {isUpdatingBasicInfo ? '업데이트 중...' : '기본정보 저장'}
                </button>
              </div>
            </div>
          ) : (
            <div className="bg-gray-800 p-6 rounded-2xl">
              <h3 className="text-lg font-semibold text-white mb-4">여행취향</h3>
              <div className="space-y-6">
                <div>
                  <label className="block text-sm text-gray-400 mb-3">여행 스타일</label>
                  <div className="grid grid-cols-2 gap-2">
                    {[
                      { label: '럭셔리', value: 'luxury' },
                      { label: '모던', value: 'modern' },
                      { label: '자연활동', value: 'nature_activity' },
                      { label: '맛집탐방', value: 'foodie' }
                    ].map((style) => (
                      <button
                        key={style.value}
                        onClick={() => setTravelPreferences({...travelPreferences, persona: style.value})}
                        className={`p-3 border rounded-lg text-white transition-colors ${
                          travelPreferences.persona === style.value
                            ? 'bg-blue-600 border-blue-500'
                            : 'bg-gray-700 border-gray-600 hover:bg-blue-600'
                        }`}
                      >
                        {style.label}
                      </button>
                    ))}
                  </div>
                </div>
                <div>
                  <label className="block text-sm text-gray-400 mb-3">여행 우선순위</label>
                  <div className="grid grid-cols-2 gap-2">
                    {[
                      { label: '숙박', value: 'accommodation' },
                      { label: '맛집', value: 'restaurants' },
                      { label: '체험', value: 'experience' },
                      { label: '쇼핑', value: 'shopping' }
                    ].map((priority) => (
                      <button
                        key={priority.value}
                        onClick={() => setTravelPreferences({...travelPreferences, priority: priority.value})}
                        className={`p-3 border rounded-lg text-white transition-colors ${
                          travelPreferences.priority === priority.value
                            ? 'bg-blue-600 border-blue-500'
                            : 'bg-gray-700 border-gray-600 hover:bg-blue-600'
                        }`}
                      >
                        {priority.label}
                      </button>
                    ))}
                  </div>
                </div>
                <div>
                  <label className="block text-sm text-gray-400 mb-3">숙박 스타일</label>
                  <div className="grid grid-cols-2 gap-2">
                    {[
                      { label: '편안함', value: 'comfort' },
                      { label: '힐링', value: 'healing' },
                      { label: '전통', value: 'traditional' },
                      { label: '커뮤니티', value: 'community' }
                    ].map((accommodation) => (
                      <button
                        key={accommodation.value}
                        onClick={() => setTravelPreferences({...travelPreferences, accommodation: accommodation.value})}
                        className={`p-3 border rounded-lg text-white transition-colors ${
                          travelPreferences.accommodation === accommodation.value
                            ? 'bg-blue-600 border-blue-500'
                            : 'bg-gray-700 border-gray-600 hover:bg-blue-600'
                        }`}
                      >
                        {accommodation.label}
                      </button>
                    ))}
                  </div>
                </div>
                <div>
                  <label className="block text-sm text-gray-400 mb-3">탐험 스타일</label>
                  <div className="grid grid-cols-2 gap-2">
                    {[
                      { label: '핫플레이스', value: 'hot' },
                      { label: '로컬', value: 'local' },
                      { label: '밸런스', value: 'balance' },
                      { label: '진정한 경험', value: 'authentic_experience' }
                    ].map((exploration) => (
                      <button
                        key={exploration.value}
                        onClick={() => setTravelPreferences({...travelPreferences, exploration: exploration.value})}
                        className={`p-3 border rounded-lg text-white transition-colors ${
                          travelPreferences.exploration === exploration.value
                            ? 'bg-blue-600 border-blue-500'
                            : 'bg-gray-700 border-gray-600 hover:bg-blue-600'
                        }`}
                      >
                        {exploration.label}
                      </button>
                    ))}
                  </div>
                </div>
                <button
                  onClick={handleTravelPreferencesUpdate}
                  disabled={isUpdatingPreferences}
                  className="w-full mt-6 bg-blue-500 text-white py-3 rounded-lg hover:bg-blue-600 disabled:opacity-50 transition-colors"
                >
                  {isUpdatingPreferences ? '업데이트 중...' : '여행 취향 저장'}
                </button>
              </div>
            </div>
          )}
        </div>
      )}

      {/* Tab Navigation */}
      <div className="px-4 mb-6">
        <div className="flex space-x-4">
          {(['trips', 'posts', 'saved'] as const).map((tab) => (
            <button
              key={tab}
              onClick={() => setActiveTab(tab)}
              className={`flex-1 py-3 px-6 rounded-2xl font-medium transition-colors ${activeTab === tab
                  ? 'bg-blue-500 text-white'
                  : 'bg-gray-800 text-gray-300 border border-gray-700'
                }`}
            >
              {tab === 'trips' ? 'Trips' :
                tab === 'posts' ? 'Posts' :
                  'Saved'}
            </button>
          ))}
        </div>
      </div>

      {/* Tab Content */}
      <div className="px-4 pb-8">
        {renderTabContent()}
      </div>

      {/* Logout Button at Bottom */}
      <div className="px-4 pb-8">
        <button 
          onClick={handleLogout}
          className="w-full bg-red-500 text-white py-4 rounded-2xl font-medium hover:bg-red-600 transition-colors"
        >
          로그아웃
        </button>
      </div>
    </div>
  )
}<|MERGE_RESOLUTION|>--- conflicted
+++ resolved
@@ -3,11 +3,7 @@
 import { useState, useEffect, useCallback, useRef } from 'react'
 import Link from 'next/link'
 import { useRouter } from 'next/navigation'
-<<<<<<< HEAD
-import { signOut } from 'next-auth/react'
-=======
 import { useSession, signOut } from 'next-auth/react'
->>>>>>> 1d43ee98
 
 interface TripCard {
   id: number
@@ -679,21 +675,6 @@
           <span className="text-green-400 font-semibold">555</span>
         </div>
 
-<<<<<<< HEAD
-        <div className="space-y-3">
-          <Link href="/profile/edit">
-            <button className="w-64 bg-gray-200 text-gray-800 py-3 rounded-2xl font-medium hover:bg-gray-100 transition-colors">
-              Edit Profile
-            </button>
-          </Link>
-          <button 
-            onClick={handleLogout}
-            className="w-64 bg-red-600 text-white py-3 rounded-2xl font-medium hover:bg-red-700 transition-colors"
-          >
-            로그아웃
-          </button>
-        </div>
-=======
         {/* 편집 모드 토글 버튼 */}
         <button
           onClick={() => {
@@ -735,7 +716,6 @@
             </div>
           </div>
         )}
->>>>>>> 1d43ee98
       </div>
 
       {/* 편집 모드 콘텐츠 */}
