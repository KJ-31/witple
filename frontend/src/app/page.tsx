--- conflicted
+++ resolved
@@ -4,11 +4,7 @@
 import Link from 'next/link'
 import { useRouter } from 'next/navigation'
 import { useSession } from 'next-auth/react'
-<<<<<<< HEAD
-import { fetchRecommendedCities, type CitySection } from '../lib/dummyData'
-=======
 import { fetchRecommendedCities, fetchCitiesByCategory, type CitySection } from '../lib/dummyData'
->>>>>>> c9c8fd34
 
 export default function Home() {
   const router = useRouter()
@@ -35,11 +31,7 @@
     loadingRef.current = true
     setLoading(true)
     try {
-<<<<<<< HEAD
-      const { data, hasMore: moreData } = await fetchRecommendedCities(pageNum, 30)
-=======
       const { data, hasMore: moreData } = await fetchCitiesByCategory(pageNum, 3)
->>>>>>> c9c8fd34
 
       if (pageNum === 0) {
         setCitySections(data)
@@ -57,14 +49,6 @@
     }
   }, [])
 
-<<<<<<< HEAD
-  // 초기 데이터 로드 (세션이 로드된 후)
-  useEffect(() => {
-    if (status !== 'loading') {
-      loadRecommendedCities(0)
-    }
-  }, [status])
-=======
   // 필터 데이터 로드 함수
   const loadFilterData = useCallback(async () => {
     try {
@@ -209,7 +193,6 @@
       loadRecommendedCities(0)
     }
   }, [selectedRegion, selectedCategory, loadFilteredAttractions, loadRecommendedCities])
->>>>>>> c9c8fd34
 
   // 무한 스크롤 감지
   const lastElementRef = useCallback((node: HTMLDivElement | null) => {
@@ -284,22 +267,6 @@
         </form>
       </div>
 
-<<<<<<< HEAD
-      {/* 로그인 상태 표시 */}
-      {status !== 'loading' && (
-        <div className="px-4 mb-4 text-center">
-          {session ? (
-            <p className="text-[#3E68FF] text-sm bg-[#12345D]/70 px-4 py-2 rounded-full inline-block">
-              🎯 {session.user?.name || session.user?.email}님을 위한 맞춤 추천
-            </p>
-          ) : (
-            <p className="text-[#94A9C9] text-sm bg-[#12345D]/70 px-4 py-2 rounded-full inline-block">
-              📍 인기 여행지 추천 • 로그인하면 맞춤 추천을 받을 수 있어요
-            </p>
-          )}
-        </div>
-      )}
-=======
       {/* Filter Section */}
       <div className="px-4 mb-16">
         <div className="w-[90%] mx-auto">
@@ -400,7 +367,6 @@
           )}
         </div>
       </div>
->>>>>>> c9c8fd34
 
       {/* 추천 도시별 명소 섹션 (무한 스크롤) */}
       <main className="px-4 pb-24 space-y-12">
@@ -490,13 +456,9 @@
 
           <button
             onClick={() => {
-<<<<<<< HEAD
-              // 실제 로그인 상태 확인
-              if (session) {
-=======
+
               // NextAuth 세션 상태를 확인하여 로그인 여부 판단
               if (status === 'authenticated' && session) {
->>>>>>> c9c8fd34
                 router.push('/profile')
               } else {
                 router.push('/auth/login')
