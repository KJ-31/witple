'use client'

import React, { useState, useEffect, useCallback, FormEvent } from 'react'
import { useRouter } from 'next/navigation'
import { fetchPersonalizedRegionCategories, fetchPopularSectionByRegion, type CitySection } from '../lib/dummyData'
import { BottomNavigation } from '../components'
import { trackClick } from '../utils/actionTracker'
import { useActionTrackerSession } from '../hooks/useActionTrackerSession'
import { useChatbot } from '../components/ChatbotProvider'

export default function Home() {
  const router = useRouter()
  const { session, status } = useActionTrackerSession()
  const { setIsAppLoading } = useChatbot()
  const [searchQuery, setSearchQuery] = useState('')
  const [citySections, setCitySections] = useState<CitySection[]>([])
  const [popularSection, setPopularSection] = useState<CitySection | null>(null)
  const [availableRegions, setAvailableRegions] = useState<string[]>([])
  const [selectedRegion, setSelectedRegion] = useState<string>('서울')
  const [showRegionModal, setShowRegionModal] = useState<boolean>(false)
  const [loading, setLoading] = useState(false)
  const [userInfo, setUserInfo] = useState<{ name: string, preferences: any } | null>(null)
  const [isInitialized, setIsInitialized] = useState(false)

  // 검색 관련 상태
  const [searchResults, setSearchResults] = useState<any[]>([])
  const [isSearching, setIsSearching] = useState(false)
  const [showSearchResults, setShowSearchResults] = useState(false)
  const [searchError, setSearchError] = useState<string | null>(null)


  // 사용자 정보 및 여행 취향 로드 함수
  const loadUserInfo = useCallback(async () => {
    if (!session || !(session as any).backendToken) {
      setUserInfo(null)
      return null
    }

    // 기본 사용자 정보 설정 (세션 기반)
    const defaultUserInfo = {
      name: session.user?.name || '사용자',
      preferences: null,
      bookmarkCount: 0  // 기본값 0
    }
    setUserInfo(defaultUserInfo)

    try {
      const API_BASE_URL = process.env.NEXT_PUBLIC_API_BASE || '/api/proxy'

      // 2초 타임아웃으로 빠른 실패 처리
      const timeoutPromise = new Promise((_, reject) =>
        setTimeout(() => reject(new Error('API 요청 타임아웃')), 2000)
      )

      // 사용자 기본 정보 가져오기
      const userResponsePromise = fetch(`${API_BASE_URL}/api/v1/profile/me`, {
        headers: {
          'Authorization': `Bearer ${(session as any).backendToken}`
        }
      })

      const userResponse = await Promise.race([userResponsePromise, timeoutPromise]) as Response

      if (userResponse.ok) {
        try {
          const userData = await userResponse.json()

          // Profile API에서 이미 preferences 정보를 포함하므로 별도 호출 불필요
          // userData에 이미 persona, priority, accommodation, exploration이 포함되어 있음
          const preferences = {
            persona: userData.persona,
            priority: userData.priority,
            accommodation: userData.accommodation,
            exploration: userData.exploration
          }

          // 북마크 수를 별도로 가져오기 (프로필 API에 포함되지 않음)
          let bookmarkCount = 0
          try {
            const bookmarkResponse = await fetch(`${API_BASE_URL}/api/v1/saved-locations?page=0&limit=1`, {
              headers: {
                'Authorization': `Bearer ${(session as any).backendToken}`
              }
            })

            if (bookmarkResponse.ok) {
              const bookmarkData = await bookmarkResponse.json()
              bookmarkCount = bookmarkData.total || 0
              // console.log('사용자 북마크 수:', bookmarkCount)
            }
          } catch (bookmarkError) {
            console.warn('북마크 수 확인 오류:', bookmarkError)
          }

          const newUserInfo = {
            name: userData.name || defaultUserInfo.name,
            preferences: preferences,
            bookmarkCount: bookmarkCount  // 북마크 수 추가
          }

          setUserInfo(newUserInfo)

          // 사용자 정보 설정 후 바로 선호도 체크 (추가 렌더링 방지)
          setTimeout(() => checkUserPreferences(preferences), 0)

          return newUserInfo  // 새로 로드된 사용자 정보 반환
        } catch (jsonError) {
          console.warn('사용자 프로필 JSON 파싱 오류:', jsonError)
          // JSON 파싱 실패 시 기본 정보 유지
          return defaultUserInfo
        }
      } else {
        console.warn(`사용자 프로필 정보 로드 실패 (${userResponse.status}): API 서버 오류 또는 권한 없음`)
        // API 오류 시에도 기본 정보는 유지됨 (이미 설정함)
        return defaultUserInfo
      }
    } catch (error) {
      console.warn('사용자 정보 로드 전체 오류:', error instanceof Error ? error.message : String(error))
      // 전체 오류 시에도 기본 정보는 유지됨 (이미 설정함)
      return defaultUserInfo
    }
  }, [session])

  // 추천 도시 데이터 로드 함수
  const loadRecommendedCities = useCallback(async (currentUserInfo?: { name: string, preferences: any } | null, region?: string) => {
    if (loading) {
      console.log('이미 로딩 중이므로 중복 요청 방지')
      return
    }

<<<<<<< HEAD
    const cacheKey = `home-cities-${region || 'all'}-${session?.user?.id || 'guest'}`

    // 🔥 임시: 디버깅을 위해 캐시 비활성화 (백엔드 변경사항 반영 확인)
    // 강제 새로고침이 아니고 캐시가 유효하면 사용
    const ENABLE_CACHE = false // 캐시 비활성화
    if (ENABLE_CACHE && !force && isCacheValid(cacheKey, 15 * 60 * 1000)) { // 15분 캐시
      const cachedData = getCachedData<{
        citySections: CitySection[],
        availableRegions: string[]
      }>(cacheKey)

      if (cachedData) {
        setCitySections(cachedData.citySections)
        setAvailableRegions(cachedData.availableRegions)
        return
      }
    }

    console.log('추천 데이터 로드 시작 - 세션:', !!session, ', 지역:', region)
    console.log('🔥 캐시 강제 초기화 - 디버깅용')

    // 🔥 강제 캐시 클리어
    if (typeof window !== 'undefined') {
      localStorage.clear()
      sessionStorage.clear()
    }

=======
      // console.log('추천 데이터 로드 시작 - 세션:', !!session, ', 지역:', region)
>>>>>>> 45f04d82
    setLoading(true)

    // 10초 타임아웃 설정 (개인화 추천 벡터 계산 시간 고려)
    const timeoutPromise = new Promise((_, reject) =>
      setTimeout(() => reject(new Error('API 요청 타임아웃')), 10000)
    )

    try {
      // 백엔드 설정을 사용하여 API 호출 (모든 사용자 v2 API 사용)
      const dataPromise = fetchPersonalizedRegionCategories(undefined, currentUserInfo || userInfo, session, region)

      const result = await Promise.race([dataPromise, timeoutPromise]) as { data: CitySection[] }

      // 데이터 처리 - 지역 필터 적용 및 백엔드 설정 반영
      let filteredData = result.data

      // 지역 필터가 설정되어 있으면 해당 지역 데이터만 필터링
      if (region && region !== '전체') {
        // console.log('지역 필터링 전 데이터:', result.data.length, '개 섹션')
        // console.log('전체 지역 목록:', result.data.map(s => `${s.cityName}(${s.region})`))
        // console.log('필터 대상 지역:', region)

        filteredData = result.data.filter(section => {
          // 더 유연한 지역 매칭
          const regionMatches = section.region === region ||
                               section.cityName === region ||
                               section.region?.includes(region) ||
                               section.cityName?.includes(region) ||
                               region.includes(section.region || '') ||
                               region.includes(section.cityName || '')

          // console.log(`섹션 ${section.cityName}(${section.region}): ${regionMatches ? '포함' : '제외'}`)
          return regionMatches
        })

        // console.log('지역 필터링 후 데이터:', filteredData.length, '개 섹션')

        // 필터링 후 데이터가 없으면 전체 데이터 사용 (백엔드가 지역 필터를 지원하지 않을 경우)
        if (filteredData.length === 0) {
          console.warn('지역 필터링 결과가 비어있음. 백엔드 API가 지역 필터를 지원하지 않는 것 같습니다. 전체 데이터 사용.')
          filteredData = result.data
        }
      } else {
        console.log('지역 필터 없음, 전체 데이터 사용:', result.data.length, '개 섹션')
      }

      const processedData = filteredData.map(section => {
        // categorySections가 있으면 그대로 사용 (백엔드에서 이미 처리됨)
        if (section.categorySections && section.categorySections.length > 0) {
          console.log(`섹션 ${section.cityName}: 카테고리별 ${section.categorySections.length}개 카테고리`)

          // 각 카테고리의 attractions 수 로깅
          section.categorySections.forEach(cat => {
            console.log(`  - ${cat.categoryName}: ${cat.attractions?.length || 0}개`)
            // 🔥 각 attraction의 카테고리 정보도 로깅
            cat.attractions?.slice(0, 3).forEach(attraction => {
              console.log(`    • ${attraction.name} (${attraction.category})`)
            })
          })

          return {
            ...section,
            attractions: [], // categorySections를 사용하므로 비워둠
            categorySections: section.categorySections
          }
        }

        // attractions만 있는 경우의 fallback 처리
        let attractions = section.attractions || []

        // 백엔드에서 이미 제한된 데이터이므로 그대로 사용
        let filteredAttractions = attractions

        // console.log(`섹션 ${section.cityName}: 일반 형태 ${attractions.length}개 (백엔드에서 이미 제한됨)`)

        return {
          ...section,
          attractions: filteredAttractions,
          categorySections: undefined
        }
      })

      // console.log('추천 데이터 로드 완료:', processedData.length, '개 섹션')

      // 모든 섹션이 비어있는지 체크 (categorySections 포함)
      const totalAttractions = processedData.reduce((sum, section) => {
        if (section.categorySections && section.categorySections.length > 0) {
          // categorySections가 있으면 해당 attractions 수 계산
          return sum + section.categorySections.reduce((catSum, cat) =>
            catSum + (cat.attractions?.length || 0), 0)
        }
        return sum + (section.attractions?.length || 0)
      }, 0)

      // console.log('총 추천 장소 수:', totalAttractions)

      const finalData = totalAttractions === 0 ? result.data : processedData

      if (totalAttractions === 0) {
        console.warn('필터링 후 모든 데이터가 사라짐, 원본 데이터로 대체')
        // console.log('🔄 원본 데이터로 setCitySections 호출:', result.data.length, '개 섹션')
      } else {
        // console.log('🔄 처리된 데이터로 setCitySections 호출:', processedData.length, '개 섹션')
      }

      setCitySections(finalData)

      // 사용 가능한 지역 추출 및 업데이트
      const regions = Array.from(new Set(finalData.map(section => section.region || section.cityName || '')))
      .filter(region => region) // 빈 문자열 제거
      .sort()

      setAvailableRegions(regions)
    } catch (error) {
      console.warn('데이터 로드 오류:', error instanceof Error ? error.message : String(error))
      setCitySections([])
    } finally {
      setLoading(false)
    }
  }, [session]) // userInfo 의존성 제거

  // 지역별 인기순 섹션 로드 함수 (모든 사용자용)
  const loadPopularSection = useCallback(async (region: string = selectedRegion) => {

      // console.log(`인기순 섹션 로드 시작: 지역=${region}`)

    try {
      const result = await fetchPopularSectionByRegion(region, 6, 6)
      setPopularSection(result.data)
      setAvailableRegions(result.availableRegions)

      // console.log(`인기순 섹션 로드 완료: ${region}, 카테고리=${result.data?.categorySections?.length || 0}개`)
    } catch (error) {
      console.warn('인기순 섹션 로드 오류:', error)
      setPopularSection(null)
    }
  }, [selectedRegion])



  // 지역 변경 핸들러
  const handleRegionChange = useCallback(async (region: string) => {
    console.log('🏷️ 지역 변경 요청:', region)
    setSelectedRegion(region)
    setShowRegionModal(false) // 모달 닫기

    console.log('🔄 추천 데이터 및 인기 섹션 다시 로드 시작...')

    // 인기 섹션과 추천 데이터 모두 다시 로드
    try {
      await Promise.all([
        loadPopularSection(region),
        loadRecommendedCities(userInfo, region)
      ])
      console.log('✅ 모든 데이터 다시 로드 완료')
    } catch (error) {
      console.error('❌ 데이터 다시 로드 실패:', error)
    }
  }, [loadPopularSection, loadRecommendedCities, userInfo])

  // 사용자 선호도 체크 (profile API 데이터 기반)
  const checkUserPreferences = useCallback(async (userPreferences?: any) => {
    if (!session || !(session as any).backendToken) {
      return
    }

    try {
      // 개발용: URL에 reset_preferences=true가 있으면 플래그 초기화
      if (typeof window !== 'undefined' && window.location.search.includes('reset_preferences=true')) {
        localStorage.removeItem('preferences_completed')
      }

      // profile API에서 받은 preferences 데이터로 확인
      const hasPreferences = userPreferences && (
        userPreferences.persona ||
        userPreferences.priority ||
        userPreferences.accommodation ||
        userPreferences.exploration
      )

      if (!hasPreferences) {
        // 선호도가 없으면 설정 페이지로 이동
        console.log('사용자 선호도 설정 필요, 설정 페이지로 이동')
        router.push('/preferences')
        return
      } else {
        // 선호도가 있으면 완료 플래그 저장
        localStorage.setItem('preferences_completed', 'true')
        // console.log('사용자 선호도 설정 완료 확인')
      }
    } catch (error) {
      console.warn('선호도 체크 오류:', error instanceof Error ? error.message : String(error))
      // 에러 시에도 메인 페이지는 정상 작동
    }
  }, [session, router])


  // 로딩 상태를 전역 상태와 동기화
  useEffect(() => {
    setIsAppLoading(loading)
  }, [loading, setIsAppLoading])

  // 세션 상태 변경 시 초기화 플래그 리셋 (실제 사용자 변경시에만)
  useEffect(() => {
    // 로그인/로그아웃 시에만 리셋 (이메일이 실제로 변경되는 경우만)
    if (status !== 'loading') {
      const currentEmail = session?.user?.email
      const previousEmail = sessionStorage.getItem('previous_user_email')

      if (previousEmail && previousEmail !== currentEmail) {
        // 실제로 다른 사용자로 로그인한 경우에만 리셋
        setIsInitialized(false)
        sessionStorage.setItem('previous_user_email', currentEmail || '')
      } else if (!previousEmail && currentEmail) {
        // 첫 로그인인 경우 이메일만 저장하고 리셋하지 않음
        sessionStorage.setItem('previous_user_email', currentEmail)
      } else if (!currentEmail) {
        // 로그아웃한 경우
        sessionStorage.removeItem('previous_user_email')
        setIsInitialized(false)
      }
    }
  }, [session?.user?.email, status])

  // 사용자 정보 로드 및 추천 데이터 로드 (순차 처리) - 한 번만 실행
  useEffect(() => {
    if (status !== 'loading' && !isInitialized) {
      setIsInitialized(true)
      // console.log('초기화 시작 - 세션:', !!session)

      if (session) {
        // 로그인 상태: 사용자 정보 먼저 로드 후 추천 데이터 로드
        const initializeUser = async () => {
          try {
            // 먼저 사용자 정보를 로드하고, 그 정보를 기반으로 선호도 체크
            const loadedUserInfo = await loadUserInfo()

            // 사용자 정보 로드 후에 추천 데이터 로드 (병렬 처리 대신 순차 처리로 안정성 확보)
            await loadRecommendedCities(loadedUserInfo, selectedRegion)

            // 인기순 섹션 로드 (모든 로그인 사용자)
            await loadPopularSection(selectedRegion)

            // console.log('로그인 사용자 초기화 완료')
          } catch (error) {
            console.warn('로그인 사용자 초기화 오류:', error)
          }
        }

        initializeUser()
      } else {
        // 비로그인 상태: 추천 데이터와 인기순 섹션 로드
        Promise.all([
          loadRecommendedCities(null, selectedRegion),
          loadPopularSection(selectedRegion)
        ]).then(() => {
          // console.log('비로그인 사용자 초기화 완료')
        }).catch(error => {
          console.warn('비로그인 사용자 초기화 오류:', error)
        })
      }
    }
  }, [status, isInitialized])

  // 검색 처리 함수
  const handleSearch = async (e: FormEvent<HTMLFormElement>) => {
    e.preventDefault()
    if (!searchQuery.trim()) return

    setIsSearching(true)
    setSearchError(null)

    try {
      const API_BASE_URL = process.env.NEXT_PUBLIC_API_BASE || '/api/proxy'
      const response = await fetch(`${API_BASE_URL}/api/v1/attractions/search?q=${encodeURIComponent(searchQuery)}`)

      if (!response.ok) {
        throw new Error(`HTTP error! status: ${response.status}`)
      }

      const results = await response.json()

      // 중복 제거: 같은 이름과 주소를 가진 항목들을 제거
      const uniqueResults = (results.results || []).filter((item: any, index: number, array: any[]) => {
        return array.findIndex((other: any) =>
          other.name === item.name &&
          other.address === item.address
        ) === index
      })

      setSearchResults(uniqueResults)
      setShowSearchResults(true)

    } catch (error) {
      console.error('검색 오류:', error)
      setSearchError('검색 중 오류가 발생했습니다. 다시 시도해주세요.')
    } finally {
      setIsSearching(false)
    }
  }

  // 검색 결과 숨기기 함수
  const handleClearSearch = () => {
    setSearchQuery('')
    setSearchResults([])
    setShowSearchResults(false)
    setSearchError(null)
  }

  return (
    <div className="min-h-screen bg-[#0B1220] text-slate-200 pb-20">
      {/* Header with Logo and Search */}
      <div className="sticky top-0 z-40 bg-[#0B1220] flex items-center gap-4 pr-4 pl-6 py-4 mb-10">
        <h1 className="text-[2.75rem] font-logo text-[#3E68FF] tracking-wide">WITPLE</h1>

        {/* 검색창 */}
        <div className="flex-1 max-w-md search-container">
          <form onSubmit={handleSearch} className="relative">
            <input
              type="text"
              placeholder="여행지를 검색해보세요"
              value={searchQuery}
              onChange={(e) => setSearchQuery(e.target.value)}
              className="w-full py-2 pr-8 pl-4 bg-transparent border-0 border-b border-[#252F42] text-slate-200 placeholder-slate-200/20 focus:outline-none focus:border-[#3E68FF] transition-colors"
            />

            {/* 검색 아이콘/버튼 */}
            <button
              type="submit"
              disabled={isSearching}
              className="absolute right-2 top-1/2 transform -translate-y-1/2 p-1 text-[#94A9C9] hover:text-white transition disabled:opacity-50"
              aria-label="검색"
            >
              {isSearching ? (
                <div className="animate-spin rounded-full h-4 w-4 border-b-2 border-[#94A9C9]"></div>
              ) : (
                <svg
                  className="w-4 h-4"
                  fill="none"
                  stroke="currentColor"
                  viewBox="0 0 24 24"
                >
                  <path
                    strokeLinecap="round"
                    strokeLinejoin="round"
                    strokeWidth={2}
                    d="M21 21l-6-6m2-5a7 7 0 11-14 0 7 7 0 0114 0z"
                  />
                </svg>
              )}
            </button>
          </form>
        </div>
      </div>

      {/* 검색 결과 */}
      {showSearchResults && (
        <div className="px-5 mb-4">
          <div className="max-w-4xl mx-auto">
            <div className="flex items-center justify-between mb-4">
              <h2 className="text-xl font-semibold text-white">
                &apos;{searchQuery}&apos; 검색 결과 ({searchResults.length}개)
              </h2>
              <button
                onClick={handleClearSearch}
                className="text-[#6FA0E6] hover:text-white transition-colors text-sm"
              >
                ✕ 닫기
              </button>
            </div>

            {/* 스크롤 가능한 검색 결과 컨테이너 */}
            <div
              className="overflow-y-auto bg-[#0F1A31]/30 rounded-2xl scrollbar-thin scrollbar-thumb-[#3E68FF] scrollbar-track-transparent"
              style={{
                height: '70vh',
                maxHeight: '700px',
                scrollbarWidth: 'thin',
                scrollbarColor: '#3E68FF transparent'
              }}
            >
              {searchError && (
                <div className="bg-red-500/20 border border-red-500/50 rounded-lg p-4 mb-4">
                  <p className="text-red-300">{searchError}</p>
                </div>
              )}

              {searchResults.length === 0 && !isSearching && !searchError ? (
                <div className="text-center py-8">
                  <div className="text-6xl mb-4">🔍</div>
                  <p className="text-gray-400 text-lg mb-2">검색 결과가 없습니다</p>
                  <p className="text-gray-500 text-sm">다른 키워드로 검색해보세요</p>
                </div>
              ) : (
                <div className="space-y-4 pr-2">
                  {searchResults.map((result, index) => (
                    <div
                      key={`${result.name}-${result.address}-${index}`}
                      onClick={() => router.push(`/attraction/${result.id}`)}
                      className="bg-gray-800/50 hover:bg-gray-700/50 p-4 rounded-2xl cursor-pointer transition-colors border border-gray-700/50"
                    >
                      <div className="flex items-start space-x-4">
                        {/* 정보 */}
                        <div className="flex-1 min-w-0">
                          <div className="flex items-start justify-between mb-1">
                            <h3 className="text-white font-semibold text-lg truncate flex-1 mr-2">
                              {result.name}
                            </h3>
                            <span className="bg-blue-500/20 text-blue-300 px-2 py-1 rounded-full text-xs font-medium shrink-0">
                              {getCategoryName(result.category?.trim()) || result.category}
                            </span>
                          </div>
                          <p className="text-gray-300 text-sm mb-2 line-clamp-2">
                            {result.overview}
                          </p>
                          <div className="flex items-center text-xs text-gray-400">
                            <div className="flex items-center space-x-1">
                              <svg className="w-4 h-4" fill="none" stroke="currentColor" viewBox="0 0 24 24">
                                <path strokeLinecap="round" strokeLinejoin="round" strokeWidth={2} d="M17.657 16.657L13.414 20.9a1.998 1.998 0 01-2.827 0l-4.244-4.243a8 8 0 1111.314 0z" />
                                <path strokeLinecap="round" strokeLinejoin="round" strokeWidth={2} d="M15 11a3 3 0 11-6 0 3 3 0 016 0z" />
                              </svg>
                              <span>{result.address}</span>
                            </div>
                          </div>
                        </div>
                      </div>
                    </div>
                  ))}
                </div>
              )}
            </div>
          </div>
        </div>
      )}

      {/* Main Card 섹션 - 로그인/비로그인 모두 표시 (검색 결과가 표시될 때는 숨김) */}
      {!showSearchResults && (citySections.length > 0 || popularSection) && (
        <div className="px-5 mb-12">
          <MainCard
            attraction={
              citySections[0]?.categorySections?.[0]?.attractions?.[0] ||
              citySections[0]?.attractions?.[0] ||
              popularSection?.categorySections?.[0]?.attractions?.[0] ||
              popularSection?.attractions?.[0]
            }
            onAttractionClick={(attractionId) => router.push(`/attraction/${attractionId}`)}
          />
        </div>
      )}

      {/* 추천 명소 섹션 (검색 결과가 표시될 때는 숨김) */}
      {!showSearchResults && (
        <main className="pl-[20px] pr-0 pb-24 space-y-12">
          {/* 추천 섹션 - 로그인/비로그인에 따라 다르게 표시 */}
          {citySections.length > 0 && (
          <div>
            {session ? (
              // 로그인 사용자: 개인화 추천 섹션
              <UnifiedRecommendationSection
                citySections={citySections}
                userName={userInfo?.name || (session.user?.name) || '사용자'}
                onAttractionClick={(attractionId) => {
                  // 🎯 추천 카드 클릭 추적
                  const attraction = citySections.flatMap(section =>
                    section.attractions ||
                    section.categorySections?.flatMap(cs => cs.attractions || []) || []
                  ).find(a => a.id === attractionId)

                  trackClick(attractionId, {
                    attraction_name: attraction?.name || 'Unknown',
                    category: attraction?.category || 'Unknown',
                    region: 'Unknown',
                    source: 'home_recommendations_unified',
                    recommendation_type: 'personalized'
                  })
                  router.push(`/attraction/${attractionId}`)
                }}
              />
            ) : (
              // 비로그인 사용자: 북마크 기반 인기 추천 섹션
              <PopularRecommendationSection
                citySections={citySections}
                onAttractionClick={(attractionId) => {
                  // 🎯 인기 추천 카드 클릭 추적
                  const attraction = citySections.flatMap(section =>
                    section.attractions ||
                    section.categorySections?.flatMap(cs => cs.attractions || []) || []
                  ).find(a => a.id === attractionId)

                  trackClick(attractionId, {
                    attraction_name: attraction?.name || 'Unknown',
                    category: attraction?.category || 'Unknown',
                    region: 'Unknown',
                    source: 'home_recommendations_popular',
                    recommendation_type: 'popular_by_bookmarks'
                  })
                  router.push(`/attraction/${attractionId}`)
                }}
              />
            )}
          </div>
        )}

          {/* 지역별 인기순 섹션 (필터 기능 포함) */}
          {popularSection && (
          <div className="space-y-6">
            {/* 제목과 필터 버튼 */}
            <div className="pl-[10px] pr-5 flex items-center justify-between">
              <h2 className="text-[20px] font-semibold text-[#9CA8FF]">
                {selectedRegion} 인기 추천
              </h2>

              {/* 필터 버튼 */}
              <button
                onClick={() => setShowRegionModal(true)}
                className="flex items-center gap-2 px-3 py-2 rounded-lg bg-[#1A2332] text-[#94A9C9] hover:bg-[#252F42] hover:text-[#9CA8FF] transition-all duration-200"
              >
                <svg
                  width="16"
                  height="16"
                  viewBox="0 0 24 24"
                  fill="none"
                  stroke="currentColor"
                  strokeWidth="2"
                  className="text-current"
                >
                  <path d="M22 3H2l8 9.46V19l4 2v-8.54L22 3z" />
                </svg>
                <span className="text-sm font-medium">필터</span>
              </button>
            </div>

            {/* 카테고리별 인기순 섹션 */}
            <SectionCarousel
              title={popularSection.description}
              cityName={popularSection.cityName}
              attractions={popularSection.attractions}
              categorySections={popularSection.categorySections}
              hideTitle={true}
              onAttractionClick={(attractionId) => {
                // 🎯 인기순 카드 클릭 추적
                const attraction = popularSection.attractions?.find(a => a.id === attractionId) ||
                  popularSection.categorySections?.flatMap(cs => cs.attractions || [])
                    .find(a => a.id === attractionId)

                trackClick(attractionId, {
                  attraction_name: attraction?.name || 'Unknown',
                  category: attraction?.category || popularSection.cityName,
                  region: popularSection.region || popularSection.cityName,
                  source: 'home_popular_filtered',
                  city_section: popularSection.cityName,
                  recommendation_type: 'popular',
                  selected_region: selectedRegion
                })
                router.push(`/attraction/${attractionId}`)
              }}
            />
          </div>
        )}

        {/* 지역 선택 모달 */}
        {showRegionModal && (
          <div className="fixed inset-0 bg-black bg-opacity-50 flex items-center justify-center z-50 p-4">
            <div className="bg-[#0B1220] rounded-2xl max-w-md w-full max-h-[80vh] overflow-hidden">
              {/* 모달 헤더 */}
              <div className="px-6 py-4 border-b border-[#1A2332] flex items-center justify-between">
                <h3 className="text-lg font-semibold text-[#9CA8FF]">지역 선택</h3>
                <button
                  onClick={() => setShowRegionModal(false)}
                  className="p-2 hover:bg-[#1A2332] rounded-full transition-colors"
                >
                  <svg
                    width="20"
                    height="20"
                    viewBox="0 0 24 24"
                    fill="none"
                    stroke="currentColor"
                    strokeWidth="2"
                    className="text-[#94A9C9]"
                  >
                    <line x1="18" y1="6" x2="6" y2="18"></line>
                    <line x1="6" y1="6" x2="18" y2="18"></line>
                  </svg>
                </button>
              </div>

              {/* 지역 목록 */}
              <div className="px-6 py-4 max-h-[60vh] overflow-y-auto">
                <div className="grid grid-cols-2 gap-3">
                  {availableRegions.map((region) => (
                    <button
                      key={region}
                      onClick={() => handleRegionChange(region)}
                      className={`
                        p-4 rounded-xl text-center font-medium transition-all duration-200
                        ${selectedRegion === region
                          ? 'bg-[#3E68FF] text-white'
                          : 'bg-[#1A2332] text-[#94A9C9] hover:bg-[#252F42] hover:text-[#9CA8FF]'
                        }
                      `}
                    >
                      {region}
                    </button>
                  ))}
                </div>
              </div>
            </div>
          </div>
        )}


          {/* 로딩 인디케이터 */}
          {loading && (
            <div className="flex justify-center items-center py-8">
              <div className="animate-spin rounded-full h-8 w-8 border-b-2 border-[#3E68FF]"></div>
              <span className="ml-2 text-[#94A9C9]">추천 여행지를 불러오는 중...</span>
            </div>
          )}

          {/* 데이터가 없을 때 */}
          {!loading && citySections.length === 0 && (
            <div className="text-center py-16">
              {session ? (
                <>
                  <p className="text-[#94A9C9] text-lg mb-4">
                    {userInfo?.name ? `${userInfo.name}님을 위한 맞춤 추천을 준비하고 있어요!` : '맞춤 추천을 준비하고 있어요!'}
                  </p>
                  <p className="text-[#6FA0E6] text-sm">선호도 설정이나 여행지 탐색 후 다시 확인해보세요 ✨</p>
                </>
              ) : (
                <p className="text-[#94A9C9] text-lg">추천할 여행지를 준비 중입니다...</p>
              )}
            </div>
          )}
        </main>
      )}

      <BottomNavigation />
    </div>
  )
}

/** 추천 도시별 명소 섹션 컴포넌트 */
function SectionCarousel({
  title,
  cityName,
  attractions,
  categorySections,
  hideTitle = false,
  onAttractionClick,
}: {
  title: string
  cityName: string
  attractions: { id: string; name: string; description: string; imageUrl: string; category: string }[]
  categorySections?: Array<{ category: string; categoryName: string; attractions: any[]; total: number }>
  hideTitle?: boolean
  onAttractionClick: (attractionId: string) => void
}) {
  return (
    <section aria-label={`${cityName} ${title}`} className="w-full">
      {/* 도시 제목과 추천 점수 */}
      {!hideTitle && (
        <div className="flex items-center justify-between mb-5">
          <div>
            <h2 className="text-[20px] font-semibold text-[#9CA8FF]">
              {title}
            </h2>
            {/* <div className="flex items-center mt-2 space-x-2">
              <span className="text-[#3E68FF] font-bold text-lg">{cityName}</span>
            </div> */}
          </div>
        </div>
      )}

      {/* 카테고리별 섹션이 있는 경우 */}
      {categorySections && categorySections.length > 0 ? (
        <div className="space-y-8">
          {categorySections.map((categorySection, categoryIndex) => (
            <div key={`${categorySection.category}-${categoryIndex}`}>
              {/* 카테고리 제목 */}
              {/* <div className="flex items-center justify-between mb-4">
                <h3 className="text-xl font-semibold text-[#3E68FF]">
                  {categorySection.categoryName}
                </h3>
                <span className="text-sm text-[#6FA0E6]">
                  {categorySection.total}개 장소
                </span>
              </div> */}

              {/* 카테고리별 장소 캐러셀 */}
              <div className="relative -ml-[21px] pl-[21px] pr-0">
                <div
                  className="
                    flex items-stretch gap-4
                    overflow-x-auto no-scrollbar
                    snap-x snap-mandatory scroll-smooth
                    pb-2
                  "
                  style={{ scrollBehavior: 'smooth' }}
                >
                  {categorySection.attractions.map((attraction) => (
                    <AttractionCard
                      key={attraction.id}
                      attraction={attraction}
                      onAttractionClick={onAttractionClick}
                    />
                  ))}
                </div>

                {/* 좌쪽 가장자리 페이드 */}
                <div className="pointer-events-none absolute inset-y-0 left-0 w-6 bg-gradient-to-r from-[#0B1220] to-transparent" />
              </div>
            </div>
          ))}
        </div>
      ) : (
        /* 기존 방식: 모든 장소를 하나의 캐러셀로 표시 */
        <div className="relative -ml-[21px] pl-[21px] pr-0">
          <div
            className="
              flex items-stretch gap-4
              overflow-x-auto no-scrollbar
              snap-x snap-mandatory scroll-smooth
              pb-2
            "
            style={{ scrollBehavior: 'smooth' }}
          >
            {attractions.map((attraction) => (
              <AttractionCard
                key={attraction.id}
                attraction={attraction}
                onAttractionClick={onAttractionClick}
              />
            ))}
          </div>

          {/* 좌쪽 가장자리 페이드 */}
          <div className="pointer-events-none absolute inset-y-0 left-0 w-6 bg-gradient-to-r from-[#0B1220] to-transparent" />
        </div>
      )}
    </section>
  )
}

/** 관광지 카드 컴포넌트 */
function AttractionCard({
  attraction,
  onAttractionClick,
}: {
  attraction: { id: string; name: string; description: string; imageUrl: string; category: string }
  onAttractionClick: (attractionId: string) => void
}) {
  const categoryColor = getCategoryColor(attraction.category?.trim())

  // 맛집과 쇼핑 카테고리는 밝은 색상, 나머지는 어두운 색상
  const textColor = (attraction.category === 'restaurants' || attraction.category === 'shopping')
    ? '#E8EAFF'
    : '#0D121C'

  // 이미지 URL 및 카테고리 디버깅
  console.log(`🖼️ AttractionCard - ${attraction.name}:`, {
    imageUrl: attraction.imageUrl,
    imageUrlType: typeof attraction.imageUrl,
    imageUrlLength: attraction.imageUrl?.length,
    category: attraction.category,
    fullData: attraction
  })

  return (
    <figure
      className="
        snap-start shrink-0
        rounded-lg overflow-hidden
        shadow-lg
        w-[200px] h-[200px]
        cursor-pointer transition-all duration-300
        group relative
      "
      onClick={() => onAttractionClick(attraction.id)}
    >
      {/* 이미지 영역 */}
      <div className="relative w-full h-full overflow-hidden">
        {attraction.imageUrl && attraction.imageUrl !== "/images/default.jpg" && attraction.imageUrl !== null ? (
          <>
            {/* 이미지 로딩 인디케이터 */}
            <div className="absolute inset-0 bg-gray-200 flex items-center justify-center">
              <div className="animate-spin rounded-full h-8 w-8 border-b-2 border-[#3E68FF]"></div>
            </div>

            <img
              src={attraction.imageUrl}
              alt={attraction.name}
              className="w-full h-full object-cover opacity-0 transition-opacity duration-300"
              onLoad={(e) => {
                const target = e.target as HTMLImageElement;
                target.style.opacity = '1';
                const loadingIndicator = target.previousElementSibling as HTMLElement;
                if (loadingIndicator) loadingIndicator.style.display = 'none';
                console.log(`✅ 이미지 로드 성공: ${attraction.name} - ${attraction.imageUrl}`);
              }}
              onError={(e) => {
                const target = e.target as HTMLImageElement;
                target.style.display = 'none';
                const loadingIndicator = target.previousElementSibling as HTMLElement;
                if (loadingIndicator) loadingIndicator.style.display = 'none';
                const fallback = target.nextElementSibling as HTMLElement;
                if (fallback) fallback.style.display = 'flex';
                console.error(`❌ 이미지 로드 실패: ${attraction.name} - ${attraction.imageUrl}`);
              }}
            />

            {/* 이미지 로드 실패 시 대체 UI */}
            <div
              className="w-full h-full bg-gradient-to-br from-gray-300 to-gray-400 flex items-center justify-center"
              style={{ display: 'none' }}
            >
              <span className="text-gray-600 text-lg text-center px-2">
                {attraction.name}
              </span>
            </div>
          </>
        ) : (
          /* 이미지가 없는 경우 기본 UI */
          <div className="w-full h-full bg-gradient-to-br from-gray-300 to-gray-400 flex items-center justify-center">
            <span className="text-gray-600 text-lg text-center px-2">
              {attraction.name}
            </span>
          </div>
        )}

        {/* 카테고리 배지 - 좌상단 */}
        <div className="absolute top-3 left-3">
          <span
            className="px-3 py-1 text-xs rounded-full font-medium"
            style={{
              backgroundColor: categoryColor,
              color: textColor
            }}
          >
            {getCategoryName(attraction.category?.trim()) || attraction.category}
          </span>
        </div>

      </div>

      {/* 하단 제목 영역 - 카테고리 색상과 동일한 배경 */}
      <div className="absolute bottom-4 left-4 right-4">
        <div
          className="rounded-xl px-4 py-3 flex items-center justify-center"
          style={{
            backgroundColor: categoryColor
          }}
        >
          <h3 className="font-bold text-base text-center leading-tight truncate" style={{ color: textColor }}>
            {attraction.name}
          </h3>
        </div>
      </div>
    </figure>
  )
}

// 카테고리 한국어 변환 함수
function getCategoryName(category: string): string {
  const categoryMap: { [key: string]: string } = {
    nature: '자연',
    restaurants: '맛집',
    shopping: '쇼핑',
    accommodation: '숙박',
    humanities: '인문',
    leisure_sports: '레저'
  }
  return categoryMap[category] || category
}

// 카테고리별 색상 반환 함수
function getCategoryColor(category: string): string {
  const colorMap: { [key: string]: string } = {
    nature: '#3FC9FF',
    humanities: '#3FC9FF',
    leisure_sports: '#3FC9FF',
    restaurants: '#FF3D00',
    shopping: '#753FFF',
    accommodation: '#FFD53F'
  }
  return colorMap[category] || '#3E68FF'
}

/** 통합 추천 섹션 컴포넌트 (로그인 사용자용) */
function UnifiedRecommendationSection({
  citySections,
  userName,
  onAttractionClick,
}: {
  citySections: CitySection[]
  userName: string
  onAttractionClick: (attractionId: string) => void
}) {
  // 모든 섹션의 attractions를 하나로 통합
  const allAttractions = citySections.flatMap(section => {
    if (section.categorySections && section.categorySections.length > 0) {
      return section.categorySections.flatMap(cs => cs.attractions || [])
    }
    return section.attractions || []
  })

  return (
    <section aria-label={`${userName}님을 위한 추천`} className="w-full">
      {/* 제목 */}
      <div className="flex items-center justify-between mb-5">
        <div>
          <h2 className="text-[20px] font-semibold text-[#9CA8FF]">
            {userName}님을 위한 장소를 추천드려요.
          </h2>
        </div>
      </div>

      {/* 통합된 추천 캐러셀 */}
      <div className="relative -ml-[21px] pl-[21px] pr-0">
        <div
          className="
            flex items-stretch gap-4
            overflow-x-auto no-scrollbar
            snap-x snap-mandatory scroll-smooth
            pb-2
          "
          style={{ scrollBehavior: 'smooth' }}
        >
          {allAttractions.map((attraction) => (
            <AttractionCard
              key={attraction.id}
              attraction={attraction}
              onAttractionClick={onAttractionClick}
            />
          ))}
        </div>

        {/* 좌쪽 가장자리 페이드 */}
        <div className="pointer-events-none absolute inset-y-0 left-0 w-6 bg-gradient-to-r from-[#0B1220] to-transparent" />
      </div>
    </section>
  )
}

/** 인기 추천 섹션 컴포넌트 (비로그인 사용자용) */
function PopularRecommendationSection({
  citySections,
  onAttractionClick,
}: {
  citySections: CitySection[]
  onAttractionClick: (attractionId: string) => void
}) {
  // 모든 섹션의 attractions를 하나로 통합
  const allAttractions = citySections.flatMap(section => {
    if (section.categorySections && section.categorySections.length > 0) {
      return section.categorySections.flatMap(cs => cs.attractions || [])
    }
    return section.attractions || []
  })

  return (
    <section aria-label="인기 추천" className="w-full">
      {/* 제목 */}
      <div className="flex items-center justify-between mb-5">
        <div>
          <h2 className="text-[20px] font-semibold text-[#9CA8FF]">
            지금 가장 인기있는 장소를 추천드려요.
          </h2>
        </div>
      </div>

      {/* 인기 추천 캐러셀 */}
      <div className="relative -ml-[21px] pl-[21px] pr-0">
        <div
          className="
            flex items-stretch gap-4
            overflow-x-auto no-scrollbar
            snap-x snap-mandatory scroll-smooth
            pb-2
          "
          style={{ scrollBehavior: 'smooth' }}
        >
          {allAttractions.map((attraction) => (
            <AttractionCard
              key={attraction.id}
              attraction={attraction}
              onAttractionClick={onAttractionClick}
            />
          ))}
        </div>

        {/* 좌쪽 가장자리 페이드 */}
        <div className="pointer-events-none absolute inset-y-0 left-0 w-6 bg-gradient-to-r from-[#0B1220] to-transparent" />
      </div>
    </section>
  )
}

/** 메인 카드 컴포넌트 */
function MainCard({
  attraction,
  onAttractionClick,
}: {
  attraction: { id: string; name: string; description: string; imageUrl: string; category: string }
  onAttractionClick: (attractionId: string) => void
}) {
  if (!attraction) return null

  const categoryColor = getCategoryColor(attraction.category?.trim())

  // 맛집과 쇼핑 카테고리는 밝은 색상, 나머지는 어두운 색상
  const textColor = (attraction.category === 'restaurants' || attraction.category === 'shopping')
    ? '#E8EAFF'
    : '#0D121C'
  return (
    <figure
      className="
        snap-start shrink-0
        rounded-lg overflow-hidden
        shadow-lg
        w-full max-w-lg h-[200px]
        cursor-pointer transition-all duration-300
        group relative
      "
      onClick={() => onAttractionClick(attraction.id)}
    >
      {/* 이미지 영역 */}
      <div className="relative w-full h-full overflow-hidden">
        {attraction.imageUrl && attraction.imageUrl !== "/images/default.jpg" && attraction.imageUrl !== null ? (
          <>
            {/* 이미지 로딩 인디케이터 */}
            <div className="absolute inset-0 bg-gray-200 flex items-center justify-center">
              <div className="animate-spin rounded-full h-8 w-8 border-b-2 border-[#3E68FF]"></div>
            </div>

            <img
              src={attraction.imageUrl}
              alt={attraction.name}
              className="w-full h-full object-cover opacity-0 transition-opacity duration-300"
              onLoad={(e) => {
                const target = e.target as HTMLImageElement;
                target.style.opacity = '1';
                const loadingIndicator = target.previousElementSibling as HTMLElement;
                if (loadingIndicator) loadingIndicator.style.display = 'none';
                console.log(`✅ 이미지 로드 성공: ${attraction.name} - ${attraction.imageUrl}`);
              }}
              onError={(e) => {
                const target = e.target as HTMLImageElement;
                target.style.display = 'none';
                const loadingIndicator = target.previousElementSibling as HTMLElement;
                if (loadingIndicator) loadingIndicator.style.display = 'none';
                const fallback = target.nextElementSibling as HTMLElement;
                if (fallback) fallback.style.display = 'flex';
                console.error(`❌ 이미지 로드 실패: ${attraction.name} - ${attraction.imageUrl}`);
              }}
            />

            {/* 이미지 로드 실패 시 대체 UI */}
            <div
              className="w-full h-full bg-gradient-to-br from-gray-300 to-gray-400 flex items-center justify-center"
              style={{ display: 'none' }}
            >
              <span className="text-gray-600 text-lg text-center px-2">
                {attraction.name}
              </span>
            </div>
          </>
        ) : (
          /* 이미지가 없는 경우 기본 UI */
          <div className="w-full h-full bg-gradient-to-br from-gray-300 to-gray-400 flex items-center justify-center">
            <span className="text-gray-600 text-lg text-center px-2">
              {attraction.name}
            </span>
          </div>
        )}

        {/* 카테고리 배지 - 좌상단 */}
        <div className="absolute top-3 left-3">
          <span
            className="px-3 py-1 text-xs rounded-full font-medium"
            style={{
              backgroundColor: categoryColor,
              color: textColor
            }}
          >
            {getCategoryName(attraction.category?.trim()) || attraction.category}
          </span>
        </div>

      </div>

      {/* 하단 제목 영역 - 카테고리 색상과 동일한 배경 */}
      <div className="absolute bottom-4 left-4 right-4">
        <div
          className="rounded-xl px-4 py-3 flex items-center justify-center"
          style={{
            backgroundColor: categoryColor
          }}
        >
          <h3 className="font-bold text-base text-center leading-tight truncate" style={{ color: textColor }}>
            {attraction.name}
          </h3>
        </div>
      </div>
    </figure>
  )
}<|MERGE_RESOLUTION|>--- conflicted
+++ resolved
@@ -128,37 +128,8 @@
       return
     }
 
-<<<<<<< HEAD
-    const cacheKey = `home-cities-${region || 'all'}-${session?.user?.id || 'guest'}`
-
-    // 🔥 임시: 디버깅을 위해 캐시 비활성화 (백엔드 변경사항 반영 확인)
-    // 강제 새로고침이 아니고 캐시가 유효하면 사용
-    const ENABLE_CACHE = false // 캐시 비활성화
-    if (ENABLE_CACHE && !force && isCacheValid(cacheKey, 15 * 60 * 1000)) { // 15분 캐시
-      const cachedData = getCachedData<{
-        citySections: CitySection[],
-        availableRegions: string[]
-      }>(cacheKey)
-
-      if (cachedData) {
-        setCitySections(cachedData.citySections)
-        setAvailableRegions(cachedData.availableRegions)
-        return
-      }
-    }
-
-    console.log('추천 데이터 로드 시작 - 세션:', !!session, ', 지역:', region)
-    console.log('🔥 캐시 강제 초기화 - 디버깅용')
-
-    // 🔥 강제 캐시 클리어
-    if (typeof window !== 'undefined') {
-      localStorage.clear()
-      sessionStorage.clear()
-    }
-
-=======
+
       // console.log('추천 데이터 로드 시작 - 세션:', !!session, ', 지역:', region)
->>>>>>> 45f04d82
     setLoading(true)
 
     // 10초 타임아웃 설정 (개인화 추천 벡터 계산 시간 고려)
